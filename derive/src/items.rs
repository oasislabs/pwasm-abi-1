use {quote, syn, utils};

<<<<<<< HEAD
#[derive(Debug)]
pub struct Interface {
	name: String,
	constructor: Option<Signature>,
	items: Vec<Item>,
}

#[derive(Debug)]
=======
use quote::TokenStreamExt;
use proc_macro2::{self, Span};

/// Represents an event of a smart contract.
>>>>>>> 16b1b10e
pub struct Event {
	/// The name of the event.
	pub name: syn::Ident,
	/// The canonalized string representation used by the keccak hash
	/// in order to retrieve the first 4 bytes required upon calling.
	pub canonical: String,
	/// The signature of the event.
	pub method_sig: syn::MethodSig,
	/// Indexed parameters.
	/// 
	/// # Note
	/// 
	/// Only up to 4 different parameters can be indexed
	/// for the same event.
	pub indexed: Vec<(syn::Pat, syn::Type)>,
	/// Non-indexed parameters.
	pub data: Vec<(syn::Pat, syn::Type)>,
}

<<<<<<< HEAD
#[derive(Clone, Debug)]
=======
/// Represents a function declared in the contracts interface.
/// 
/// Since this is basically just the declaration of such as function
/// without implementation we refer to it as being a signature.
#[derive(Clone)]
>>>>>>> 16b1b10e
pub struct Signature {
	/// The name of this signature.
	pub name: syn::Ident,
	/// The canonicalized string representation of this signature.
	pub canonical: String,
	/// The parameter information of this signature.
	pub method_sig: syn::MethodSig,
	/// The function selector hash (4 bytes) of this signature.
	pub hash: u32,
	/// The arguments of this signature.
	pub arguments: Vec<(syn::Pat, syn::Type)>,
	/// The return type of this signature.
	pub return_types: Vec<syn::Type>,
	/// If this signature is constant.
	/// 
	/// # Note
	/// 
	/// A constant signature cannot mutate chain state.
	pub is_constant: bool,
	/// If this signature is payable.
	/// 
	/// # Note
	/// 
	/// Only a payable signature can be invoked with value.
	pub is_payable: bool,
	pub size_hint: Option<usize>,
}

<<<<<<< HEAD
#[derive(Debug)]
=======
/// An item within a contract trait.
>>>>>>> 16b1b10e
pub enum Item {
	/// An invokable function.
	Signature(Signature),
	/// An event.
	Event(Event),
	/// Some trait item that is unsupported and unhandled as of now.
	Other(syn::TraitItem),
}

/// The entire interface that is being defined by the attributed trait.
pub struct Interface {
	/// The name of the contract trait.
	name: String,
	/// The constructor signature.
	/// 
	/// # Note
	/// 
	/// This is simply the signature with the identifier being equal to `constructor`.
	constructor: Option<Signature>,
	/// The set of trait items.
	/// 
	/// # Note
	/// 
	/// These are either
	/// - `Signature`: A function declaration
	/// - `Event`: An event
	/// - `Other`: Some unsupported and unhandled trait item
	items: Vec<Item>,
}

impl Item {
	/// Returns the name of `self`.
	/// 
	/// # Note
	/// 
	/// Only returns a name if it is a supported kind of item.
	/// Only `Signature` and `Event` kinds are supported.
	fn name(&self) -> Option<&syn::Ident> {
		use Item::*;
		match *self {
			Signature(ref sig) => Some(&sig.name),
			Event(ref event) => Some(&event.name),
			Other(_) => None,
		}
	}
}

impl Interface {
	pub fn from_item(source: syn::Item) -> Self {
		let item_trait = match source {
			syn::Item::Trait(item_trait) => item_trait,
			_ => panic!("Dispatch trait can work with trait declarations only!")
		};
		let trait_items = item_trait.items;

		let (constructor_items, other_items) = trait_items
			.into_iter()
			.map(Item::from_trait_item)
			.partition::<Vec<Item>, _>(|item| {
				item.name().map_or(false, |ident| ident.to_string() == "constructor")
			});

		Interface {
			constructor: constructor_items
				.into_iter()
				.next()
				.map(|item| match item {
					Item::Signature(sig) => sig,
					_ => panic!("The constructor must be function!")
				}),
			name: item_trait.ident.to_string(),
			items: other_items,
		}
	}

	pub fn items(&self) -> &[Item] {
		&self.items
	}

	pub fn name(&self) -> &str {
		&self.name
	}

	pub fn constructor(&self) -> Option<&Signature> {
		self.constructor.as_ref()
	}
}

<<<<<<< HEAD
fn into_signature(ident: syn::Ident, method_sig: syn::MethodSig, is_constant: bool, is_payable: bool, size_hint: Option<usize>) -> Signature {
	let arguments: Vec<(syn::Pat, syn::Ty)> = utils::iter_signature(&method_sig).collect();
	let canonical = utils::canonical(&ident, &method_sig);
	let return_types: Vec<syn::Ty> = match method_sig.decl.output {
		syn::FunctionRetTy::Default => Vec::new(),
		syn::FunctionRetTy::Ty(ref ty) => {
			match ty {
				syn::Ty::Tup(ref tys) => {
					tys.clone()
=======
fn into_signature(
	ident: syn::Ident,
	method_sig: syn::MethodSig,
	is_constant: bool,
	is_payable: bool
)
	-> Signature
{
	let arguments: Vec<(syn::Pat, syn::Type)> = utils::iter_signature(&method_sig).collect();
	let return_types: Vec<syn::Type> = match method_sig.decl.output.clone() {
		syn::ReturnType::Default => Vec::new(),
		syn::ReturnType::Type(_, ty) => {
			match *ty {
				syn::Type::Tuple(tuple_type) => {
					tuple_type.elems.into_iter().collect()
>>>>>>> 16b1b10e
				},
				ty => vec![ty],
			}
		},
	};
	let canonical = utils::canonicalize_fn(&ident, &method_sig);
	let hash = utils::function_selector(&canonical);

	Signature {
		name: ident,
		arguments: arguments,
		method_sig: method_sig,
		canonical: canonical,
		hash: hash,
		return_types: return_types,
		is_constant: is_constant,
		is_payable: is_payable,
		size_hint: size_hint,
	}
}

fn has_attribute(attrs: &[syn::Attribute], name: &str) -> bool {
	attrs.iter().any(|attr| {
		if let Some(first_seg) = attr.path.segments.first() {
			return first_seg.value().ident == name
		};
		false
	})
}

fn get_attribute(attrs: &[syn::Attribute], name: &str) -> Option<syn::Lit> {
	for attr in attrs.iter() {
		match attr.value {
			syn::MetaItem::NameValue(ref ident, ref lit) => {
				if ident.as_ref() != name {
					continue;
				}
				return Some(lit.clone());
			},
			_ => continue
		}
	}
	None
}

impl Item {
	fn event_from_trait_item(method_sig: syn::MethodSig) -> Self {
		assert!(
			method_sig.ident != "constructor",
			"The constructor can't be an event"
		);
		let (indexed, non_indexed) = utils::iter_signature(&method_sig)
			.partition(|&(ref pat, _)| quote! { #pat }.to_string().starts_with("indexed_"));
		let canonical = utils::canonicalize_fn(&method_sig.ident, &method_sig);
		let event = Event {
			name: method_sig.ident.clone(),
			canonical: canonical,
			indexed: indexed,
			data: non_indexed,
			method_sig: method_sig,
		};
		Item::Event(event)
	}

	fn signature_from_trait_item(method_trait_item: syn::TraitItemMethod) -> Self {
		let constant = has_attribute(&method_trait_item.attrs, "constant");
		let payable = has_attribute(&method_trait_item.attrs, "payable");
		assert!(
			!(constant && payable),
			format!(
				"Method {} cannot be constant and payable at the same time",
				method_trait_item.sig.ident.to_string()
			)
		);
		assert!(
			!(method_trait_item.sig.ident.to_string() == "constructor" && constant),
			"Constructor can't be constant"
		);
		Item::Signature(into_signature(
			method_trait_item.sig.ident.clone(),
			method_trait_item.sig,
			constant,
			payable,
		))
	}

	pub fn from_trait_item(source: syn::TraitItem) -> Self {
<<<<<<< HEAD
		let ident = source.ident;
		let node = source.node;
		let attrs = source.attrs;
		match node {
			syn::TraitItemKind::Method(method_sig, None) => {
				if has_attribute(&attrs, "event") {
					assert!(ident.as_ref() != "constructor", "Constructor can't be event");
					let (indexed, non_indexed) = utils::iter_signature(&method_sig)
						.partition(|&(ref pat, _)| quote! { #pat }.to_string().starts_with("indexed_"));
					let canonical = utils::canonical(&ident, &method_sig);

					let event = Event {
						name: ident,
						canonical: canonical,
						indexed: indexed,
						data: non_indexed,
						method_sig: method_sig,
					};

					Item::Event(event)
				} else {
					let constant = has_attribute(&attrs, "constant");
					let payable = has_attribute(&attrs, "payable");
					let size_hint = match get_attribute(&attrs, "size_hint") {
						Some(syn::Lit::Int(val, _)) => Some(val as usize),
						_ => None,
					};
					assert!(!(constant && payable),
						format!("Method {} cannot be constant and payable at the same time", ident.to_string()
					));
					assert!(!(ident.as_ref() == "constructor" && constant), "Constructor can't be constant");
					Item::Signature(
						into_signature(ident, method_sig, constant, payable, size_hint)
					)
=======
		match source {
			syn::TraitItem::Method(method_trait_item) => {
				if method_trait_item.default.is_some() {
					return Item::Other(syn::TraitItem::Method(method_trait_item))
				}
				if has_attribute(&method_trait_item.attrs, "event") {
					return Self::event_from_trait_item(method_trait_item.sig)
>>>>>>> 16b1b10e
				}
				Self::signature_from_trait_item(method_trait_item)
			},
			trait_item => Item::Other(trait_item)
		}
	}
}

impl quote::ToTokens for Item {
	fn to_tokens(&self, tokens: &mut proc_macro2::TokenStream) {
		match *self {
			Item::Event(ref event) => {
				let method_sig = &event.method_sig;
				let name = &event.name;
				tokens.append_all(&[
					utils::produce_signature(
						name,
						method_sig,
						{
							let keccak = utils::keccak(&event.canonical.as_bytes());
							let hash_bytes = keccak.as_ref().iter().map(|b| {
								syn::Lit::Int(syn::LitInt::new(*b as u64, syn::IntSuffix::U8, Span::call_site() ))
							});

							let indexed_pats = event.indexed.iter()
								.map(|&(ref pat, _)| pat);

							let data_pats = event.data.iter()
								.map(|&(ref pat, _)| pat);

							let data_pats_count_lit = syn::Lit::Int(
								syn::LitInt::new(event.data.len() as u64, syn::IntSuffix::Usize, Span::call_site()));

							quote! {
								let topics = &[
									[#(#hash_bytes),*].into(),
									#(::pwasm_abi::eth::AsLog::as_log(&#indexed_pats)),*
								];

								let mut sink = ::pwasm_abi::eth::Sink::new(#data_pats_count_lit);
								#(sink.push(#data_pats));*;
								let payload = sink.finalize_panicking();

								::pwasm_ethereum::log(topics, &payload);
							}
						}
					)
				]);
			},
			Item::Signature(ref signature) => {
				tokens.append_all(syn::TraitItem::Method(
					syn::TraitItemMethod {
						attrs: Vec::new(),
						sig: signature.method_sig.clone(),
						default: None,
						semi_token: None,
					}
				).into_token_stream());
			},
			Item::Other(ref item) => {
				tokens.append_all(&[item]);
			}
		}
	}
}

impl quote::ToTokens for Interface {
	fn to_tokens(&self, tokens: &mut proc_macro2::TokenStream) {
		let trait_ident = syn::Ident::new(&self.name, Span::call_site());

		let items = &self.items;
		let constructor_item = self.constructor().map(|c| Item::Signature(c.clone()));
		tokens.append_all(
			quote! (
				pub trait #trait_ident {
					#constructor_item
					#(#items)*
				}
			)
		);
	}
}<|MERGE_RESOLUTION|>--- conflicted
+++ resolved
@@ -1,6 +1,5 @@
 use {quote, syn, utils};
 
-<<<<<<< HEAD
 #[derive(Debug)]
 pub struct Interface {
 	name: String,
@@ -9,12 +8,6 @@
 }
 
 #[derive(Debug)]
-=======
-use quote::TokenStreamExt;
-use proc_macro2::{self, Span};
-
-/// Represents an event of a smart contract.
->>>>>>> 16b1b10e
 pub struct Event {
 	/// The name of the event.
 	pub name: syn::Ident,
@@ -34,15 +27,7 @@
 	pub data: Vec<(syn::Pat, syn::Type)>,
 }
 
-<<<<<<< HEAD
 #[derive(Clone, Debug)]
-=======
-/// Represents a function declared in the contracts interface.
-/// 
-/// Since this is basically just the declaration of such as function
-/// without implementation we refer to it as being a signature.
-#[derive(Clone)]
->>>>>>> 16b1b10e
 pub struct Signature {
 	/// The name of this signature.
 	pub name: syn::Ident,
@@ -71,11 +56,7 @@
 	pub size_hint: Option<usize>,
 }
 
-<<<<<<< HEAD
 #[derive(Debug)]
-=======
-/// An item within a contract trait.
->>>>>>> 16b1b10e
 pub enum Item {
 	/// An invokable function.
 	Signature(Signature),
@@ -164,7 +145,6 @@
 	}
 }
 
-<<<<<<< HEAD
 fn into_signature(ident: syn::Ident, method_sig: syn::MethodSig, is_constant: bool, is_payable: bool, size_hint: Option<usize>) -> Signature {
 	let arguments: Vec<(syn::Pat, syn::Ty)> = utils::iter_signature(&method_sig).collect();
 	let canonical = utils::canonical(&ident, &method_sig);
@@ -174,23 +154,6 @@
 			match ty {
 				syn::Ty::Tup(ref tys) => {
 					tys.clone()
-=======
-fn into_signature(
-	ident: syn::Ident,
-	method_sig: syn::MethodSig,
-	is_constant: bool,
-	is_payable: bool
-)
-	-> Signature
-{
-	let arguments: Vec<(syn::Pat, syn::Type)> = utils::iter_signature(&method_sig).collect();
-	let return_types: Vec<syn::Type> = match method_sig.decl.output.clone() {
-		syn::ReturnType::Default => Vec::new(),
-		syn::ReturnType::Type(_, ty) => {
-			match *ty {
-				syn::Type::Tuple(tuple_type) => {
-					tuple_type.elems.into_iter().collect()
->>>>>>> 16b1b10e
 				},
 				ty => vec![ty],
 			}
@@ -278,7 +241,6 @@
 	}
 
 	pub fn from_trait_item(source: syn::TraitItem) -> Self {
-<<<<<<< HEAD
 		let ident = source.ident;
 		let node = source.node;
 		let attrs = source.attrs;
@@ -313,15 +275,6 @@
 					Item::Signature(
 						into_signature(ident, method_sig, constant, payable, size_hint)
 					)
-=======
-		match source {
-			syn::TraitItem::Method(method_trait_item) => {
-				if method_trait_item.default.is_some() {
-					return Item::Other(syn::TraitItem::Method(method_trait_item))
-				}
-				if has_attribute(&method_trait_item.attrs, "event") {
-					return Self::event_from_trait_item(method_trait_item.sig)
->>>>>>> 16b1b10e
 				}
 				Self::signature_from_trait_item(method_trait_item)
 			},
