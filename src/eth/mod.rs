//! Legacy Ethereum-like ABI generator

mod param_type;
mod value_type;
mod signature;
mod encode;
mod decode;
mod util;
mod dispatch;
mod log;
mod stream;

pub use self::param_type::{ParamType, ArrayRef};
pub use self::value_type::ValueType;
pub use self::signature::Signature;
pub use self::util::Error;
pub use self::dispatch::{HashSignature, NamedSignature, Table};
pub use self::log::AsLog;
pub use self::encode::encode as encode_values;
<<<<<<< HEAD
pub use self::decode::decode as decode_values;
pub use self::stream::{Stream, Sink, AbiType};
=======

use lib::*;

pub trait EndpointInterface {
	fn dispatch(&mut self, payload: &[u8]) -> Vec<u8>;
	fn dispatch_ctor(&mut self, payload: &[u8]);
}
>>>>>>> b63c0e81
<|MERGE_RESOLUTION|>--- conflicted
+++ resolved
@@ -17,15 +17,10 @@
 pub use self::dispatch::{HashSignature, NamedSignature, Table};
 pub use self::log::AsLog;
 pub use self::encode::encode as encode_values;
-<<<<<<< HEAD
 pub use self::decode::decode as decode_values;
 pub use self::stream::{Stream, Sink, AbiType};
-=======
-
-use lib::*;
 
 pub trait EndpointInterface {
-	fn dispatch(&mut self, payload: &[u8]) -> Vec<u8>;
+	fn dispatch(&mut self, payload: &[u8]) -> ::lib::Vec<u8>;
 	fn dispatch_ctor(&mut self, payload: &[u8]);
-}
->>>>>>> b63c0e81
+}